"""
Place Support for OpenStreetMap Geocode sensors.

Original Author:  Jim Thompson
Subsequent Author: Ian Richardson

Description:
  Provides a sensor with a variable state consisting of reverse geocode (place) details for a linked device_tracker entity that provides GPS co-ordinates (ie owntracks, icloud)
  Optionally allows you to specify a 'home_zone' for each device and calculates distance from home and direction of travel.
  Configuration Instructions are below - as well as sample automations for notifications.
  
  The display options I have set for Sharon are "zone, place" so her state is displayed as:
  - not_home, Richmond Hill GO Station, building, building, Beverley Acres, 6, Newkirk Road
  There are a lot of additional attributes (beyond state) that are available which can be used in notifications, alerts, etc:
  (The "home latitude/longitudes" below have been randomized to protect her privacy)
{
  "formatted_address": "Richmond Hill GO Station, 6, Newkirk Road, Beverley Acres, Richmond Hill, York Region, Ontario, L4C 1B3, Canada",
  "friendly_name": "sharon",
  "postal_town": "-",
  "current_latitude": "43.874149009154095",
  "distance_from_home_km": 7.24,
  "country": "Canada",
  "postal_code": "L4C 1B3",
  "direction_of_travel": "towards home",
  "neighbourhood": "Beverley Acres",
  "entity_picture": "/local/sharon.png",
  "street_number": "6",
  "devicetracker_entityid": "device_tracker.sharon_iphone7",
  "home_longitude": "-79.7323453871",
  "devicetracker_zone": "not_home",
  "distance_from_home_m": 17239.053,
  "home_latitude": "43.983234888",
  "previous_location": "43.86684124904056,-79.4253896502715",
  "previous_longitude": "-79.4253896502715",
  "place_category": "building",
  "map_link": "https://maps.apple.com/maps/?ll=43.874149009154095,-79.42642783709209&z=18",
  "last_changed": "2018-05-02 13:44:51.019837",
  "state_province": "Ontario",
  "county": "York Region",
  "current_longitude": "-79.42642783709209",
  "current_location": "43.874149009154095,-79.42642783709209",
  "place_type": "building",
  "previous_latitude": "43.86684124904056",
  "place_name": "Richmond Hill GO Station",
  "street": "Newkirk Road",
  "city": "Richmond Hill",
  "home_zone": "zone.sharon_home"
}

Note:  The Google Map Link for above location would have been:
       https://www.google.com/maps/search/?api=1&basemap=roadmap&layer=traffic&query=43.874149009154095,-79.42642783709209

Sample Configuration.yaml configurations:
sensor places_jim:
  - platform: places
    name: jim
    devicetracker_id: device_tracker.jim_iphone8
    options: zone,place
    display_zone: show
    map_provider: google
    map_zoom: 19
    home_zone: zone.jim_home
    api_key: !secret email_jim

sensor places_sharon:
  - platform: places
    name: sharon
    devicetracker_id: device_tracker.sharon_iphone7
    options: zone, place
    map_provider: apple
    map_zoom: 18
    home_zone: zone.sharon_home
    api_key: !secret email_sharon

sensor places_aidan:
  - platform: places
    name: aidan
    devicetracker_id: device_tracker.aidan_iphone7plus
    options: place
    map_provider: google
    map_zoom: 17
    home_zone: zone.aidan_home
    api_key: !secret email_aidan
  
Sample generic automations.yaml snippet to send an iOS notify on any device state change:
(the only difference is the second one uses a condition to only trigger for a specific user)

- alias: ReverseLocateEveryone
  initial_state: 'on'
  trigger:
    platform: event
    event_type: places_state_update
  action:
  - service: notify.ios_jim_iphone8
    data_template:
      title: 'ReverseLocate: {{ trigger.event.data.entity }} ({{ trigger.event.data.devicetracker_zone }}) {{ trigger.event.data.place_name }}'
      message: |-
        {{ trigger.event.data.entity }} ({{ trigger.event.data.devicetracker_zone }}) 
        {{ trigger.event.data.place_name }}
        {{ trigger.event.data.distance_from_home_km }} from home and traveling {{ trigger.event.data.direction }}
        {{ trigger.event.data.to_state }} ({{ trigger.event.data.mtime }})
      data:
        attachment:
          url: '{{ trigger.event.data.map }}'
          hide_thumbnail: false

- alias: ReverseLocateAidan
  initial_state: 'on'
  trigger:
    platform: event
    event_type: places_state_update
  condition:
    condition: template
    value_template: '{{ trigger.event.data.entity == "aidan" }}'
  action:
  - service: notify.ios_jim_iphone8
    data_template:
      title: 'ReverseLocate: {{ trigger.event.data.entity }} ({{ trigger.event.data.devicetracker_zone }}) {{ trigger.event.data.place_name }}'
      message: |-
        {{ trigger.event.data.entity }} ({{ trigger.event.data.devicetracker_zone }}) 
        {{ trigger.event.data.place_name }}
        {{ trigger.event.data.distance_from_home_km }} from home and traveling {{ trigger.event.data.direction }}
        {{ trigger.event.data.to_state }} ({{ trigger.event.data.mtime }})
      data:
        attachment:
          url: '{{ trigger.event.data.map }}'
          hide_thumbnail: false


Note:  The OpenStreetMap database is very flexible with regards to tag_names in their database schema.  If you come across a set of co-ordinates that do not parse properly, you can enable debug messages to see the actual JSON that is returned from the query.

Note:  The OpenStreetMap API requests that you include your valid e-mail address in each API call if you are making a large numbers of requests.  They say that this information will be kept confidential and only used to contact you in the event of a problem, see their Usage Policy for more details.

Configuration.yaml:
  sensor places_jim:
    - platform: Places
      name: jim                                     (optional)
      devicetracker_id: device_tracker.jim_iphone   (required)
      home_zone: zone.home                          (optional)
      api_key: <email_address>                      (optional)
      map_provider: [google|apple]                  (optional)
      map_zoom: <1-20>                              (optional)
      option: <zone, place, street_number, street, city, county, state, postal_code, country, formatted_address>  (optional)
      
The map link that gets generated for Google & Apple maps has a push pin marking the users location.
      
To enable detailed logging for this component, add the following to your configuration.yaml file
  logger:
    default: warning
    logs:
      custom_components.sensor.places: debug  

"""

import logging, json, requests
from datetime import datetime, timedelta
from requests import get
from math import radians, cos, sin, asin, sqrt

import voluptuous as vol
import homeassistant.helpers.location as location
import homeassistant.helpers.config_validation as cv

from homeassistant.components.sensor import PLATFORM_SCHEMA
from homeassistant.helpers.event import track_state_change
from homeassistant.util import Throttle
from homeassistant.util.location import distance
from homeassistant.helpers.entity import Entity
from homeassistant.const import CONF_API_KEY, CONF_NAME, CONF_SCAN_INTERVAL

_LOGGER = logging.getLogger(__name__)

DEPENDENCIES = ["zone", "device_tracker"]

CONF_DEVICETRACKER_ID = "devicetracker_id"
CONF_HOME_ZONE = "home_zone"
CONF_OPTIONS = "options"
CONF_MAP_PROVIDER = "map_provider"
CONF_MAP_ZOOM = "map_zoom"
CONF_LANGUAGE = "language"
CONF_EXTENDED_ATTR = "extended_attr"

ATTR_OPTIONS = "options"
ATTR_STREET_NUMBER = "street_number"
ATTR_STREET = "street"
ATTR_CITY = "city"
ATTR_POSTAL_TOWN = "postal_town"
ATTR_POSTAL_CODE = "postal_code"
ATTR_REGION = "state_province"
ATTR_STATE_ABBR = "state_abbr"
ATTR_COUNTRY = "country"
ATTR_COUNTY = "county"
ATTR_FORMATTED_ADDRESS = "formatted_address"
ATTR_PLACE_TYPE = "place_type"
ATTR_PLACE_NAME = "place_name"
ATTR_PLACE_CATEGORY = "place_category"
ATTR_PLACE_NEIGHBOURHOOD = "neighbourhood"
ATTR_DEVICETRACKER_ID = "devicetracker_entityid"
ATTR_DEVICETRACKER_ZONE = "devicetracker_zone"
ATTR_DEVICETRACKER_ZONE_NAME = "devicetracker_zone_name"
ATTR_PICTURE = "entity_picture"
ATTR_LATITUDE_OLD = "previous_latitude"
ATTR_LONGITUDE_OLD = "previous_longitude"
ATTR_LATITUDE = "current_latitude"
ATTR_LONGITUDE = "current_longitude"
ATTR_MTIME = "last_changed"
ATTR_DISTANCE_KM = "distance_from_home_km"
ATTR_DISTANCE_M = "distance_from_home_m"
ATTR_HOME_ZONE = "home_zone"
ATTR_HOME_LATITUDE = "home_latitude"
ATTR_HOME_LONGITUDE = "home_longitude"
ATTR_LOCATION_CURRENT = "current_location"
ATTR_LOCATION_PREVIOUS = "previous_location"
ATTR_DIRECTION_OF_TRAVEL = "direction_of_travel"
ATTR_MAP_LINK = "map_link"
ATTR_FORMATTED_PLACE = "formatted_place"
ATTR_OSM_ID = "osm_id"
ATTR_OSM_TYPE = "osm_type"
ATTR_WIKIDATA_ID = "wikidata_id"
ATTR_OSM_DICT = "osm_dict"
ATTR_OSM_DETAILS_DICT = "osm_details_dict"
ATTR_WIKIDATA_DICT = "wikidata_dict"

DEFAULT_NAME = "places"
DEFAULT_OPTION = "zone, place"
DEFAULT_HOME_ZONE = "zone.home"
DEFAULT_KEY = "no key"
DEFAULT_MAP_PROVIDER = "apple"
DEFAULT_MAP_ZOOM = "18"
DEFAULT_LANGUAGE = "default"
DEFAULT_EXTENDED_ATTR = False

SCAN_INTERVAL = timedelta(seconds=30)
THROTTLE_INTERVAL = timedelta(seconds=600)

PLATFORM_SCHEMA = PLATFORM_SCHEMA.extend(
    {
        vol.Required(CONF_DEVICETRACKER_ID): cv.string,
        vol.Optional(CONF_API_KEY, default=DEFAULT_KEY): cv.string,
        vol.Optional(CONF_OPTIONS, default=DEFAULT_OPTION): cv.string,
        vol.Optional(CONF_HOME_ZONE, default=DEFAULT_HOME_ZONE): cv.string,
        vol.Optional(CONF_NAME, default=DEFAULT_NAME): cv.string,
        vol.Optional(CONF_MAP_PROVIDER, default=DEFAULT_MAP_PROVIDER): cv.string,
        vol.Optional(CONF_MAP_ZOOM, default=DEFAULT_MAP_ZOOM): cv.string,
        vol.Optional(CONF_LANGUAGE, default=DEFAULT_LANGUAGE): cv.string,
        vol.Optional(CONF_SCAN_INTERVAL, default=SCAN_INTERVAL): cv.time_period,
        vol.Optional(CONF_EXTENDED_ATTR, default=DEFAULT_EXTENDED_ATTR): cv.boolean,
    }
)

TRACKABLE_DOMAINS = ["device_tracker"]


def setup_platform(hass, config, add_devices, discovery_info=None):
    """Setup the sensor platform."""
    name = config.get(CONF_NAME)
    api_key = config.get(CONF_API_KEY)
    devicetracker_id = config.get(CONF_DEVICETRACKER_ID)
    options = config.get(CONF_OPTIONS)
    home_zone = config.get(CONF_HOME_ZONE)
    map_provider = config.get(CONF_MAP_PROVIDER)
    map_zoom = config.get(CONF_MAP_ZOOM)
    language = config.get(CONF_LANGUAGE)
    extended_attr = config.get(CONF_EXTENDED_ATTR)

    add_devices(
        [
            Places(
                hass,
                devicetracker_id,
                name,
                api_key,
                options,
                home_zone,
                map_provider,
                map_zoom,
                language,
                extended_attr,
            )
        ]
    )


class Places(Entity):
    """Representation of a Places Sensor."""

    def __init__(
        self,
        hass,
        devicetracker_id,
        name,
        api_key,
        options,
        home_zone,
        map_provider,
        map_zoom,
        language,
        extended_attr,
    ):
        """Initialize the sensor."""
        self._hass = hass
        self._name = name
        self._api_key = api_key
        self._options = options.lower()
        self._devicetracker_id = devicetracker_id.lower()
        self._home_zone = home_zone.lower()
        self._map_provider = map_provider.lower()
        self._map_zoom = map_zoom.lower()
        self._language = language.lower()
        self._language.replace(" ", "")
        self._extended_attr = extended_attr
        self._state = "Initializing..."

        home_latitude = str(hass.states.get(home_zone).attributes.get("latitude"))
        home_longitude = str(hass.states.get(home_zone).attributes.get("longitude"))
        self._entity_picture = (
            hass.states.get(devicetracker_id).attributes.get("entity_picture")
            if hass.states.get(devicetracker_id)
            else None
        )
        self._street_number = None
        self._street = None
        self._city = None
        self._postal_town = None
        self._postal_code = None
        self._city = None
        self._region = None
        self._state_abbr = None
        self._country = None
        self._county = None
        self._formatted_address = None
        self._place_type = None
        self._place_name = None
        self._place_category = None
        self._place_neighbourhood = None
        self._home_latitude = home_latitude
        self._home_longitude = home_longitude
        self._latitude_old = home_latitude
        self._longitude_old = home_longitude
        self._latitude = home_latitude
        self._longitude = home_longitude
        self._devicetracker_zone = "Home"
        self._devicetracker_zone_name = "Home"
        self._mtime = str(datetime.now())
        self._distance_km = 0
        self._distance_m = 0
        self._location_current = home_latitude + "," + home_longitude
        self._location_previous = home_latitude + "," + home_longitude
        self._updateskipped = 0
        self._direction = "stationary"
        self._map_link = None
        self._formatted_place = None
        self._osm_id = None
        self._osm_type = None
        self._wikidata_id = None
        self._osm_dict = None
        self._osm_details_dict = None
        self._wikidata_dict = None

        # Check if devicetracker_id was specified correctly
        _LOGGER.info(
            "(" + self._name + ") DeviceTracker Entity ID: " + devicetracker_id
        )

        if devicetracker_id.split(".", 1)[0] in TRACKABLE_DOMAINS:
            self._devicetracker_id = devicetracker_id
            track_state_change(
                hass,
                self._devicetracker_id,
                self.tsc_update,
                from_state=None,
                to_state=None,
            )
            _LOGGER.info("(" + self._name + ") Now subscribed to state change events")

    @property
    def name(self):
        """Return the name of the sensor."""
        return self._name

    @property
    def state(self):
        """Return the state of the sensor."""
        return self._state

    @property
    def entity_picture(self):
        """Return the picture of the device."""
        return self._entity_picture

    @property
    def extra_state_attributes(self):
        """Return the state attributes."""
        return_attr = {}

        if self._street_number is not None:
            return_attr[ATTR_STREET_NUMBER] = self._street_number
        if self._street is not None:
            return_attr[ATTR_STREET] = self._street
        if self._city is not None:
            return_attr[ATTR_CITY] = self._city
        if self._postal_town is not None:
            return_attr[ATTR_POSTAL_TOWN] = self._postal_town
        if self._postal_code is not None:
            return_attr[ATTR_POSTAL_CODE] = self._postal_code
        if self._region is not None:
            return_attr[ATTR_REGION] = self._region
        if self._state_abbr is not None:
            return_attr[ATTR_STATE_ABBR] = self._state_abbr
        if self._country is not None:
            return_attr[ATTR_COUNTRY] = self._country
        if self._county is not None:
            return_attr[ATTR_COUNTY] = self._county
        if self._formatted_address is not None:
            return_attr[ATTR_FORMATTED_ADDRESS] = self._formatted_address
        if self._place_type is not None:
            return_attr[ATTR_PLACE_TYPE] = self._place_type
        if self._place_name is not None:
            return_attr[ATTR_PLACE_NAME] = self._place_name
        if self._place_category is not None:
            return_attr[ATTR_PLACE_CATEGORY] = self._place_category
        if self._place_neighbourhood is not None:
            return_attr[ATTR_PLACE_NEIGHBOURHOOD] = self._place_neighbourhood
        if self._formatted_place is not None:
            return_attr[ATTR_FORMATTED_PLACE] = self._formatted_place
        if self._latitude_old is not None:
            return_attr[ATTR_LATITUDE_OLD] = self._latitude_old
        if self._longitude_old is not None:
            return_attr[ATTR_LONGITUDE_OLD] = self._longitude_old
        if self._latitude is not None:
            return_attr[ATTR_LATITUDE] = self._latitude
        if self._longitude is not None:
            return_attr[ATTR_LONGITUDE] = self._longitude
        if self._devicetracker_id is not None:
            return_attr[ATTR_DEVICETRACKER_ID] = self._devicetracker_id
        if self._devicetracker_zone is not None:
            return_attr[ATTR_DEVICETRACKER_ZONE] = self._devicetracker_zone
        if self._devicetracker_zone_name is not None:
            return_attr[ATTR_DEVICETRACKER_ZONE_NAME] = self._devicetracker_zone_name
        if self._home_zone is not None:
            return_attr[ATTR_HOME_ZONE] = self._home_zone
        if self._entity_picture is not None:
            return_attr[ATTR_PICTURE] = self._entity_picture
        if self._distance_km is not None:
            return_attr[ATTR_DISTANCE_KM] = self._distance_km
        if self._distance_m is not None:
            return_attr[ATTR_DISTANCE_M] = self._distance_m
        if self._mtime is not None:
            return_attr[ATTR_MTIME] = self._mtime
        if self._location_current is not None:
            return_attr[ATTR_LOCATION_CURRENT] = self._location_current
        if self._location_previous is not None:
            return_attr[ATTR_LOCATION_PREVIOUS] = self._location_previous
        if self._home_latitude is not None:
            return_attr[ATTR_HOME_LATITUDE] = self._home_latitude
        if self._home_longitude is not None:
            return_attr[ATTR_HOME_LONGITUDE] = self._home_longitude
        if self._direction is not None:
            return_attr[ATTR_DIRECTION_OF_TRAVEL] = self._direction
        if self._map_link is not None:
            return_attr[ATTR_MAP_LINK] = self._map_link
        if self._options is not None:
            return_attr[ATTR_OPTIONS] = self._options
        if self._osm_id is not None:
            return_attr[ATTR_OSM_ID] = self._osm_id
        if self._osm_type is not None:
            return_attr[ATTR_OSM_TYPE] = self._osm_type
        if self._wikidata_id is not None:
            return_attr[ATTR_WIKIDATA_ID] = self._wikidata_id
        if self._osm_dict is not None:
            return_attr[ATTR_OSM_DICT] = self._osm_dict
        if self._osm_details_dict is not None:
            return_attr[ATTR_OSM_DETAILS_DICT] = self._osm_details_dict
        if self._wikidata_dict is not None:
            return_attr[ATTR_WIKIDATA_DICT] = self._wikidata_dict
        # _LOGGER.debug("(" + self._name + ") Extra State Attributes - " + return_attr)
        return return_attr

    def tsc_update(self, tscarg2, tsarg3, tsarg4):
        """Call the do_update function based on the TSC (track state change) event"""
        self.do_update("Track State Change")

    @Throttle(THROTTLE_INTERVAL)
    def update(self):
        """Call the do_update function based on scan interval and throttle"""
        self.do_update("Scan Interval")

    def haversine(self, lon1, lat1, lon2, lat2):
        """
        Calculate the great circle distance between two points
        on the earth (specified in decimal degrees)
        """
        # convert decimal degrees to radians
        lon1, lat1, lon2, lat2 = map(radians, [lon1, lat1, lon2, lat2])

        # haversine formula
        dlon = lon2 - lon1
        dlat = lat2 - lat1
        a = sin(dlat / 2) ** 2 + cos(lat1) * cos(lat2) * sin(dlon / 2) ** 2
        c = 2 * asin(sqrt(a))
        r = 6371  # Radius of earth in kilometers. Use 3956 for miles
        return c * r

    def do_update(self, reason):
        """Get the latest data and updates the states."""

        previous_state = self.state
        distance_traveled = 0
        devicetracker_zone = None
        devicetracker_zone_id = None
        devicetracker_zone_name_state = None
        home_latitude = None
        home_longitude = None
        last_distance_m = None
        last_updated = None
        current_location = None
        previous_location = None
        home_location = None
        maplink_apple = None
        maplink_google = None
        maplink_osm = None

        _LOGGER.info("(" + self._name + ") Calling update due to " + reason)
        _LOGGER.info(
            "(" + self._name + ") Check if update req'd: " + self._devicetracker_id
        )
        _LOGGER.debug("(" + self._name + ") Previous State: " + previous_state)

        if (
            hasattr(self, "_devicetracker_id")
            and self.hass.states.get(self._devicetracker_id) is not None
        ):
            now = datetime.now()
            old_latitude = str(self._latitude)
            old_longitude = str(self._longitude)
            new_latitude = str(
                self._hass.states.get(self._devicetracker_id).attributes.get("latitude")
            )
            new_longitude = str(
                self._hass.states.get(self._devicetracker_id).attributes.get(
                    "longitude"
                )
            )
            home_latitude = str(self._home_latitude)
            home_longitude = str(self._home_longitude)
            last_distance_m = self._distance_m
            last_updated = self._mtime
            current_location = new_latitude + "," + new_longitude
            previous_location = old_latitude + "," + old_longitude
            home_location = home_latitude + "," + home_longitude

            maplink_apple = (
                "https://maps.apple.com/maps/?q="
                + current_location
                + "&z="
                + self._map_zoom
            )
            # maplink_google = 'https://www.google.com/maps/dir/?api=1&origin=' + current_location + '&destination=' + home_location + '&travelmode=driving&layer=traffic'
            maplink_google = (
                "https://www.google.com/maps/search/?api=1&basemap=roadmap&layer=traffic&query="
                + current_location
            )
            maplink_osm = (
                "https://www.openstreetmap.org/?mlat="
                + new_latitude
                + "&mlon="
                + new_longitude
                + "#map="
                + self._map_zoom
                + "/"
                + new_latitude[:8]
                + "/"
                + new_longitude[:9]
            )
            if (
                new_latitude is not None
                and new_longitude is not None
                and home_latitude is not None
                and home_longitude is not None
            ):
                distance_m = distance(
                    float(new_latitude),
                    float(new_longitude),
                    float(home_latitude),
                    float(home_longitude),
                )
                distance_km = round(distance_m / 1000, 3)

                deviation = self.haversine(
                    float(old_latitude),
                    float(old_longitude),
                    float(new_latitude),
                    float(new_longitude),
                )
                if deviation <= 0.2:  # in kilometers
                    direction = "stationary"
                elif last_distance_m > distance_m:
                    direction = "towards home"
                elif last_distance_m < distance_m:
                    direction = "away from home"
                else:
                    direction = "stationary"

                _LOGGER.debug(
                    "(" + self._name + ") Previous Location: " + previous_location
                )
                _LOGGER.debug(
                    "(" + self._name + ") Current Location: " + current_location
                )
                _LOGGER.debug("(" + self._name + ") Home Location: " + home_location)
                _LOGGER.info(
                    "("
                    + self._name
                    + ") Distance from home ["
                    + (self._home_zone).split(".")[1]
                    + "]: "
                    + str(distance_km)
                    + " km"
                )
                _LOGGER.info("(" + self._name + ") Travel Direction: " + direction)

                """Update if location has changed."""

                devicetracker_zone = self.hass.states.get(self._devicetracker_id).state
                _LOGGER.info(
                    "(" + self._name + ") DeviceTracker Zone: " + devicetracker_zone
                )

                devicetracker_zone_id = self.hass.states.get(
                    self._devicetracker_id
                ).attributes.get("zone")
                if devicetracker_zone_id is not None:
                    devicetracker_zone_id = "zone." + devicetracker_zone_id
                    devicetracker_zone_name_state = self.hass.states.get(
                        devicetracker_zone_id
                    )
                if devicetracker_zone_name_state is not None:
                    devicetracker_zone_name = devicetracker_zone_name_state.name
                else:
                    devicetracker_zone_name = devicetracker_zone
                _LOGGER.debug(
                    "("
                    + self._name
                    + ") DeviceTracker Zone Name: "
                    + devicetracker_zone_name
                )

                distance_traveled = distance(
                    float(new_latitude),
                    float(new_longitude),
                    float(old_latitude),
                    float(old_longitude),
                )

                _LOGGER.info(
                    "("
                    + self._name
                    + ") Meters traveled since last update: "
                    + str(round(distance_traveled, 1))
                )
            else:
                _LOGGER.error(
                    "("
                    + self._name
                    + ") Problem with updated lat/long, this will likely error: new_latitude="
                    + new_latitude
                    + ", new_longitude="
                    + new_longitude
                    + ", home_latitude="
                    + home_latitude
                    + ", home_longitude="
                    + home_longitude
                )
        else:
            _LOGGER.error(
                "(" + self._name + ") Missing _devicetracker_id, this will likely error"
            )

        proceed_with_update = True

        if current_location == previous_location:
            _LOGGER.debug(
                "(" + self._name + ") Skipping update because coordinates are identical"
            )
            proceed_with_update = False
        elif int(distance_traveled) > 0 and self._updateskipped > 3:
            proceed_with_update = True
            _LOGGER.debug(
                "("
                + self._name
                + ") Allowing update after 3 skips even with distance traveled < 10m"
            )
        elif int(distance_traveled) < 10:
            self._updateskipped = self._updateskipped + 1
            _LOGGER.debug(
                "("
                + self._name
                + ") Skipping update because location changed "
                + str(round(distance_traveled, 1))
                + " < 10m  ("
                + str(self._updateskipped)
                + ")"
            )
            proceed_with_update = False

        if previous_state == "Initializing...":
            _LOGGER.debug("(" + self._name + ") Performing Initial Update for user...")
            proceed_with_update = True

        if proceed_with_update and devicetracker_zone:
            _LOGGER.debug(
                "("
                + self._name
                + ") Meets criteria, proceeding with OpenStreetMap query"
            )
            self._devicetracker_zone = devicetracker_zone
            _LOGGER.info(
                "("
                + self._name
                + ") DeviceTracker Zone (current): "
                + self._devicetracker_zone
                + " / Skipped Updates: "
                + str(self._updateskipped)
            )

            self._reset_attributes()

            self._latitude = new_latitude
            self._longitude = new_longitude
            self._latitude_old = old_latitude
            self._longitude_old = old_longitude
            self._location_current = current_location
            self._location_previous = previous_location
            self._devicetracker_zone = devicetracker_zone
            self._devicetracker_zone_name = devicetracker_zone_name
            self._distance_km = distance_km
            self._distance_m = distance_m
            self._direction = direction

            if self._map_provider == "google":
                self._map_link = maplink_google
            elif self._map_provider == "osm":
                self._map_link = maplink_osm
            else:
                self._map_link = maplink_apple
            _LOGGER.debug("(" + self._name + ") Map Link Type: " + self._map_provider)
            _LOGGER.debug("(" + self._name + ") Map Link generated: " + self._map_link)

            osm_url = (
                "https://nominatim.openstreetmap.org/reverse?format=jsonv2&lat="
                + self._latitude
                + "&lon="
                + self._longitude
                + (
                    "&accept-language=" + self._language
                    if self._language != DEFAULT_LANGUAGE
                    else ""
                )
                + "&addressdetails=1&namedetails=1&zoom=18&limit=1"
                + ("&email=" + self._api_key if self._api_key != DEFAULT_KEY else "")
            )

            osm_decoded = {}
            _LOGGER.info(
                "("
                + self._name
                + ") OpenStreetMap Request: lat="
                + self._latitude
                + " and lon="
                + self._longitude
            )
            _LOGGER.debug("(" + self._name + ") OSM URL: " + osm_url)
            osm_response = get(osm_url)
            osm_json_input = osm_response.text
            _LOGGER.debug("(" + self._name + ") OSM Response: " + osm_json_input)
            osm_decoded = json.loads(osm_json_input)

            place_options = self._options.lower()
            place_type = "-"
            place_name = "-"
            place_category = "-"
            place_neighbourhood = "-"
            street_number = ""
            street = "Unnamed Road"
            city = "-"
            postal_town = "-"
            region = "-"
            state_abbr = "-"
            county = "-"
            country = "-"
            postal_code = ""
            formatted_address = ""
            target_option = ""
            formatted_place = ""
            osm_id = None
            osm_type = None
            wikidata_id = None

            if "place" in self._options:
                place_type = osm_decoded["type"]
                if place_type == "yes":
                    place_type = osm_decoded["addresstype"]
                if place_type in osm_decoded["address"]:
                    place_name = osm_decoded["address"][place_type]
                if "category" in osm_decoded:
                    place_category = osm_decoded["category"]
                    if place_category in osm_decoded["address"]:
                        place_name = osm_decoded["address"][place_category]
                if "name" in osm_decoded["namedetails"]:
                    place_name = osm_decoded["namedetails"]["name"]
                for language in self._language.split(","):
                    if "name:" + language in osm_decoded["namedetails"]:
                        place_name = osm_decoded["namedetails"]["name:" + language]
                        break
                if self._devicetracker_zone == "not_home" and place_name != "house":
                    new_state = place_name

            if "house_number" in osm_decoded["address"]:
                street_number = osm_decoded["address"]["house_number"]
            if "road" in osm_decoded["address"]:
                street = osm_decoded["address"]["road"]

            if "neighbourhood" in osm_decoded["address"]:
                place_neighbourhood = osm_decoded["address"]["neighbourhood"]
            elif "hamlet" in osm_decoded["address"]:
                place_neighbourhood = osm_decoded["address"]["hamlet"]

            if "city" in osm_decoded["address"]:
                city = osm_decoded["address"]["city"]
            elif "town" in osm_decoded["address"]:
                city = osm_decoded["address"]["town"]
            elif "village" in osm_decoded["address"]:
                city = osm_decoded["address"]["village"]
            elif "township" in osm_decoded["address"]:
                city = osm_decoded["address"]["township"]
            elif "municipality" in osm_decoded["address"]:
                city = osm_decoded["address"]["municipality"]
            elif "city_district" in osm_decoded["address"]:
                city = osm_decoded["address"]["city_district"]
            if city.startswith("City of"):
                city = city[8:] + " City"

            if "city_district" in osm_decoded["address"]:
                postal_town = osm_decoded["address"]["city_district"]
            if "suburb" in osm_decoded["address"]:
                postal_town = osm_decoded["address"]["suburb"]
            if "state" in osm_decoded["address"]:
                region = osm_decoded["address"]["state"]
            if "ISO3166-2-lvl4" in osm_decoded["address"]:
                state_abbr = (
                    osm_decoded["address"]["ISO3166-2-lvl4"].split("-")[1].upper()
                )
            if "county" in osm_decoded["address"]:
                county = osm_decoded["address"]["county"]
            if "country" in osm_decoded["address"]:
                country = osm_decoded["address"]["country"]
            if "postcode" in osm_decoded["address"]:
                postal_code = osm_decoded["address"]["postcode"]
            if "display_name" in osm_decoded:
                formatted_address = osm_decoded["display_name"]

            if "osm_id" in osm_decoded:
                osm_id = str(osm_decoded["osm_id"])
            if "osm_type" in osm_decoded:
                osm_type = osm_decoded["osm_type"]

            self._place_type = place_type
            self._place_category = place_category
            self._place_neighbourhood = place_neighbourhood
            self._place_name = place_name

            self._street_number = street_number
            self._street = street
            self._city = city
            self._postal_town = postal_town
            self._region = region
            self._state_abbr = state_abbr
            self._county = county
            self._country = country
            self._postal_code = postal_code
            self._formatted_address = formatted_address
            self._mtime = str(datetime.now())
            self._osm_id = str(osm_id)
            self._osm_type = osm_type

            isDriving = False

            display_options = []
            options_array = self._options.split(",")
            for option in options_array:
                display_options.append(option.strip())

            # Formatted Place
            formatted_place_array = []
            if (
                "stationary" in self._devicetracker_zone.lower()
                or self._devicetracker_zone.lower() == "away"
                or self._devicetracker_zone.lower() == "not_home"
            ):
                if (
                    self._direction != "stationary"
                    and (
                        self._place_category == "highway"
                        or self._place_type == "motorway"
                    )
                    and "driving" in display_options
                ):
                    formatted_place_array.append("Driving")
                    isDriving = True
                if self._place_name == "-":
                    if (
                        self._place_type != "-"
                        and self._place_type.lower() != "unclassified"
                        and self._place_category.lower() != "highway"
                    ):
                        formatted_place_array.append(
                            self._place_type.title()
                            .replace("Proposed", "")
                            .replace("Construction", "")
                            .strip()
                        )
                    elif (
                        self._place_category != "-"
                        and self._place_category.lower() != "highway"
                    ):
                        formatted_place_array.append(
                            self._place_category.title().strip()
                        )
                    if self._street.lower() != "unnamed road" and self._street != "-":
                        if self._street_number == "-":
                            formatted_place_array.append(self._street.strip())
                        else:
                            formatted_place_array.append(
                                self._street_number.strip() + " " + self._street.strip()
                            )
                    if (
                        self._place_type.lower() == "house"
                        and self._place_neighbourhood != "-"
                    ):
                        formatted_place_array.append(self._place_neighbourhood.strip())

                else:
                    formatted_place_array.append(self._place_name.strip())
                if self._city != "-":
                    formatted_place_array.append(
                        self._city.replace(" Township", "").strip()
                    )
                elif self._county != "-":
                    formatted_place_array.append(self._county.strip())
                if self._region != "-":
                    formatted_place_array.append(self._state_abbr)
            else:
                formatted_place_array.append(devicetracker_zone_name.strip())
            formatted_place = ", ".join(item for item in formatted_place_array)
            formatted_place = (
                formatted_place.replace("\n", " ").replace("  ", " ").strip()
            )
            self._formatted_place = formatted_place

            if "error_message" in osm_decoded:
                new_state = osm_decoded["error_message"]
                _LOGGER.info(
                    "("
                    + self._name
                    + ") An error occurred contacting the web service for OpenStreetMap"
                )
            elif "formatted_place" in display_options:
                new_state = self._formatted_place
                _LOGGER.info(
                    "(" + self._name + ") New State using formatted_place: " + new_state
                )
            elif (
                self._devicetracker_zone.lower() == "not_home"
                or "stationary" in self._devicetracker_zone.lower()
            ):

                # Options:  "formatted_place, zone, zone_name, place, street_number, street, city, county, state, postal_code, country, formatted_address"

                _LOGGER.debug(
                    "("
                    + self._name
                    + ") Building State from Display Options: "
                    + self._options
                )

                user_display = []

                if "driving" in display_options and isDriving:
                    user_display.append("Driving")

                if (
                    "zone_name" in display_options
                    and "do_not_show_not_home" not in display_options
                ):
                    zone = self._devicetracker_zone
                    user_display.append(self._devicetracker_zone_name)
                elif (
                    "zone" in display_options
                    and "do_not_show_not_home" not in display_options
                ):
                    zone = self._devicetracker_zone
                    user_display.append(self._devicetracker_zone)

                if "place_name" in display_options:
                    if place_name != "-":
                        user_display.append(place_name)
                if "place" in display_options:
                    if place_name != "-":
                        user_display.append(place_name)
                    if place_category.lower() != "place":
                        user_display.append(place_category)
                    if place_type.lower() != "yes":
                        user_display.append(place_type)
                    user_display.append(place_neighbourhood)
                    user_display.append(street_number)
                    user_display.append(street)
                else:
                    if "street_number" in display_options:
                        user_display.append(street_number)
                    if "street" in display_options:
                        user_display.append(street)
                if "city" in display_options:
                    user_display.append(city)
                if "county" in display_options:
                    user_display.append(county)
                if "state" in display_options:
                    user_display.append(region)
                elif "region" in display_options:
                    user_display.append(region)
                if "postal_code" in display_options:
                    user_display.append(postal_code)
                if "country" in display_options:
                    user_display.append(country)
                if "formatted_address" in display_options:
                    user_display.append(formatted_address)

                if "do_not_reorder" in display_options:
                    user_display = []
                    display_options.remove("do_not_reorder")
                    for option in display_options:
                        if option == "state":
                            target_option = "region"
                        if option == "place_neighborhood":
                            target_option = "place_neighbourhood"
                        if option in locals():
                            user_display.append(target_option)

                if not user_display:
                    user_display = self._devicetracker_zone
                    user_display.append(street)
                    user_display.append(city)

                new_state = ", ".join(item for item in user_display)
                _LOGGER.debug(
                    "(" + self._name + ") New State from Display Options: " + new_state
                )
            elif "zone_name" in display_options:
                new_state = devicetracker_zone_name
                _LOGGER.debug(
                    "("
                    + self._name
                    + ") New State from DeviceTracker Zone Name: "
                    + new_state
                )
            else:
                new_state = devicetracker_zone
                _LOGGER.debug(
                    "("
                    + self._name
                    + ") New State from DeviceTracker Zone: "
                    + new_state
                )

            if self._extended_attr:
                self._osm_dict = osm_decoded
            current_time = "%02d:%02d" % (now.hour, now.minute)

            if (
                previous_state.lower().strip() != new_state.lower().strip()
                and previous_state.replace(" ", "").lower().strip()
                != new_state.lower().strip()
                and previous_state.lower().strip() != devicetracker_zone.lower().strip()
            ) or previous_state.strip() == "Initializing...":

                if self._extended_attr:
                    osm_details_dict = {}
                    if osm_id is not None and osm_type is not None:
                        if osm_type.lower() == "node":
                            osm_type_abbr = "N"
                        elif osm_type.lower() == "way":
                            osm_type_abbr = "W"
                        elif osm_type.lower() == "relation":
                            osm_type_abbr = "R"

                        osm_details_url = (
                            "https://nominatim.openstreetmap.org/details.php?osmtype="
                            + osm_type_abbr
                            + "&osmid="
                            + osm_id
                            + "&linkedplaces=1&hierarchy=1&group_hierarchy=1&limit=1&format=json"
                            + (
                                "&email=" + self._api_key
                                if self._api_key != DEFAULT_KEY
                                else ""
                            )
                        )

                        _LOGGER.info(
                            "("
                            + self._name
                            + ") OpenStreetMap Details Request: type="
                            + osm_type
                            + " ("
                            + osm_type_abbr
                            + ") and id="
                            + str(osm_id)
                        )
                        _LOGGER.debug(
                            "(" + self._name + ") OSM Details URL: " + osm_details_url
                        )
                        osm_details_response = get(osm_details_url)
                        if "error_message" in osm_details_response:
                            osm_details_dict = osm_details_response["error_message"]
                            _LOGGER.info(
                                "("
                                + self._name
                                + ") An error occurred contacting the web service for OSM Details"
                            )
                        else:
                            osm_details_json_input = osm_details_response.text
                            osm_details_dict = json.loads(osm_details_json_input)
                            _LOGGER.debug(
                                "("
                                + self._name
                                + ") OSM Details JSON: "
                                + osm_details_json_input
                            )
                            # _LOGGER.debug("(" + self._name + ") OSM Details Dict: " + str(osm_details_dict))
                            self._osm_details_dict = osm_details_dict

                            if (
                                "extratags" in osm_details_dict
                                and "wikidata" in osm_details_dict["extratags"]
                            ):
                                wikidata_id = osm_details_dict["extratags"]["wikidata"]
                            self._wikidata_id = wikidata_id

                            wikidata_dict = {}
                            if wikidata_id is not None:
                                wikidata_url = (
                                    "https://www.wikidata.org/wiki/Special:EntityData/"
                                    + wikidata_id
                                    + ".json"
                                )

                                _LOGGER.info(
                                    "("
                                    + self._name
                                    + ") Wikidata Request: id="
                                    + wikidata_id
                                )
                                _LOGGER.debug(
                                    "(" + self._name + ") Wikidata URL: " + wikidata_url
                                )
                                wikidata_response = get(wikidata_url)
                                if "error_message" in wikidata_response:
                                    wikidata_dict = wikidata_response["error_message"]
                                    _LOGGER.info(
                                        "("
                                        + self._name
                                        + ") An error occurred contacting the web service for Wikidata"
                                    )
                                else:
                                    wikidata_json_input = wikidata_response.text
                                    wikidata_dict = json.loads(wikidata_json_input)
                                    _LOGGER.debug(
                                        "("
                                        + self._name
                                        + ") Wikidata JSON: "
                                        + wikidata_json_input
                                    )
                                    _LOGGER.debug(
                                        "("
                                        + self._name
                                        + ") Wikidata Dict: "
                                        + str(wikidata_dict)
                                    )
                                    self._wikidata_dict = wikidata_dict
                _LOGGER.debug("(" + self._name + ") Building EventData")
                new_state = new_state[:255]
                self._state = new_state
                event_data = {}
                event_data["entity"] = self._name
                event_data["from_state"] = previous_state
                event_data["to_state"] = new_state

                if place_name is not None:
                    event_data[ATTR_PLACE_NAME] = place_name
                if current_time is not None:
<<<<<<< HEAD
                    event_data[ATTR_MTIME] = current_time
                if distance_from_home is not None:
                    event_data["distance_from_home"] = distance_from_home
=======
                    event_data["mtime"] = current_time
                if distance_km is not None:
                    event_data[ATTR_DISTANCE_KM] = distance_km
                if distance_m is not None:
                    event_data[ATTR_DISTANCE_KM] = distance_m
>>>>>>> 1a2b2dcc
                if direction is not None:
                    event_data[ATTR_DIRECTION_OF_TRAVEL] = direction
                if devicetracker_zone is not None:
                    event_data[ATTR_DEVICETRACKER_ZONE] = devicetracker_zone
                if devicetracker_zone_name is not None:
                    event_data[ATTR_DEVICETRACKER_ZONE_NAME] = devicetracker_zone_name
                if self._latitude is not None:
                    event_data[ATTR_LATITUDE] = self._latitude
                if self._longitude is not None:
                    event_data[ATTR_LONGITUDE] = self._longitude
                if self._latitude_old is not None:
                    event_data[ATTR_LATITUDE_OLD] = self._latitude_old
                if self._longitude_old is not None:
                    event_data[ATTR_LONGITUDE_OLD] = self._longitude_old
                if self._map_link is not None:
                    event_data[ATTR_MAP_LINK] = self._map_link
                if osm_id is not None:
                    event_data[ATTR_OSM_ID] = osm_id
                if osm_type is not None:
                    event_data[ATTR_OSM_TYPE] = osm_type
                if self._extended_attr:
                    if wikidata_id is not None:
                        event_data[ATTR_WIKIDATA_ID] = wikidata_id
                    if osm_decoded is not None:
                        event_data[ATTR_OSM_DICT] = osm_decoded
                    if osm_details_dict is not None:
                        event_data[ATTR_OSM_DETAILS_DICT] = osm_details_dict
                    if wikidata_dict is not None:
                        event_data[ATTR_WIKIDATA_DICT] = wikidata_dict
                # _LOGGER.debug( "(" + self._name + ") Event Data: " + event_data )
                self._hass.bus.fire(DEFAULT_NAME + "_state_update", event_data)
                _LOGGER.debug("(" + self._name + ") EventData update complete")
            else:
                _LOGGER.debug(
                    "("
                    + self._name
                    + ") No entity update needed, Previous State = New State"
                )

    def _reset_attributes(self):
        """Resets attributes."""
        self._street = None
        self._street_number = None
        self._city = None
        self._postal_town = None
        self._postal_code = None
        self._region = None
        self._state_abbr = None
        self._country = None
        self._county = None
        self._formatted_address = None
        self._place_type = None
        self._place_name = None
        self._mtime = datetime.now()
        self._osm_id = None
        self._osm_type = None
        self._wikidata_id = None
        self._osm_dict = None
        self._osm_details_dict = None
        self._wikidata_dict = None
        self._updateskipped = 0<|MERGE_RESOLUTION|>--- conflicted
+++ resolved
@@ -1197,17 +1197,11 @@
                 if place_name is not None:
                     event_data[ATTR_PLACE_NAME] = place_name
                 if current_time is not None:
-<<<<<<< HEAD
                     event_data[ATTR_MTIME] = current_time
-                if distance_from_home is not None:
-                    event_data["distance_from_home"] = distance_from_home
-=======
-                    event_data["mtime"] = current_time
                 if distance_km is not None:
                     event_data[ATTR_DISTANCE_KM] = distance_km
                 if distance_m is not None:
-                    event_data[ATTR_DISTANCE_KM] = distance_m
->>>>>>> 1a2b2dcc
+                    event_data[ATTR_DISTANCE_M] = distance_m
                 if direction is not None:
                     event_data[ATTR_DIRECTION_OF_TRAVEL] = direction
                 if devicetracker_zone is not None:
